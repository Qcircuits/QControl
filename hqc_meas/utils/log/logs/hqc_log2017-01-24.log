--- conflicted
+++ resolved
@@ -405,123 +405,6 @@
 2017-01-24 14:51:26,737 | MainProcess | INFO | Measure  processed, status : COMPLETED
 2017-01-24 14:51:26,737 | MainProcess | INFO | Stopping measure .
 2017-01-24 14:51:27,740 | MeasureProcess | INFO | Process shuting down
-<<<<<<< HEAD
-2017-01-24 15:53:53,424 | MainProcess | INFO | Log system started.
-2017-01-24 15:54:01,740 | MainProcess | CRITICAL | Traceback (most recent call last):
-2017-01-24 15:54:01,740 | MainProcess | CRITICAL | File "C:\Anaconda2\lib\site-packages\enaml\qt\q_deferred_caller.py", line 42, in customEvent
-2017-01-24 15:54:01,740 | MainProcess | CRITICAL | event.callback(*event.args, **event.kwargs)
-2017-01-24 15:54:01,740 | MainProcess | CRITICAL | File "C:\Anaconda2\lib\site-packages\enaml\workbench\ui\workbench_menus.enaml", line 24, in invoke_action
-2017-01-24 15:54:01,822 | MainProcess | CRITICAL | core.invoke_command(item.command, item.parameters, item)
-2017-01-24 15:54:01,822 | MainProcess | CRITICAL | File "C:\Anaconda2\lib\site-packages\enaml\workbench\core\core_plugin.py", line 80, in invoke_command
-2017-01-24 15:54:01,822 | MainProcess | CRITICAL | return command.handler(event)
-2017-01-24 15:54:01,822 | MainProcess | CRITICAL | File "D:\Software\Python Meas\QControl\hqc_meas\utils\preferences\manifest.enaml", line 46, in load_preferences
-2017-01-24 15:54:01,822 | MainProcess | CRITICAL | name_filters=['*.ini'])
-2017-01-24 15:54:01,822 | MainProcess | CRITICAL | File "C:\Anaconda2\lib\site-packages\enaml\widgets\file_dialog_ex.py", line 130, in get_open_file_name
-2017-01-24 15:54:01,823 | MainProcess | CRITICAL | dialog = FileDialogEx(parent, **kwargs)
-2017-01-24 15:54:01,823 | MainProcess | CRITICAL | File "C:\Anaconda2\lib\site-packages\enaml\core\object.py", line 98, in __init__
-2017-01-24 15:54:01,823 | MainProcess | CRITICAL | super(Object, self).__init__(**kwargs)
-2017-01-24 15:54:01,823 | MainProcess | CRITICAL | TypeError
-2017-01-24 15:54:01,823 | MainProcess | CRITICAL | :
-2017-01-24 15:54:01,823 | MainProcess | CRITICAL | The 'current_path' member on the 'FileDialogEx' object must be of type 'str'. Got object of type 'NoneType' instead.
-2017-01-24 15:57:24,246 | MainProcess | INFO | Log system started.
-2017-01-24 15:57:26,710 | MainProcess | INFO | Invalid pref path
-2017-01-24 16:01:22,823 | MainProcess | INFO | Invalid pref path
-2017-01-24 16:01:24,796 | MainProcess | INFO | Log system started.
-2017-01-24 16:01:32,756 | MainProcess | ERROR | Failed to import sequences.repeat_sequence : No module named pulses
-2017-01-24 16:01:32,882 | MainProcess | INFO | {'AWG': <class 'hqc_meas.pulses.contexts.awg_context.AWGContext'>, 'TaborAWG': <class 'hqc_meas.pulses.contexts.tabor_context.TABORContext'>, 'Template': <class 'hqc_meas.pulses.contexts.template_context.TemplateContext'>}
-2017-01-24 16:01:32,882 | MainProcess | INFO | {'TemplateContext': <enamldef 'hqc_meas.pulses.contexts.views.template_context_view.TemplateContextView'>, 'AWGContext': <enamldef 'hqc_meas.pulses.contexts.views.awg_context_view.AWGContextView'>, 'TABORContext': <enamldef 'hqc_meas.pulses.contexts.views.tabor_context_view.TaborContextView'>}
-2017-01-24 16:01:32,882 | MainProcess | INFO | {'AWG': (<class 'hqc_meas.pulses.contexts.awg_context.AWGContext'>, <enamldef 'hqc_meas.pulses.contexts.views.awg_context_view.AWGContextView'>), 'TaborAWG': (<class 'hqc_meas.pulses.contexts.tabor_context.TABORContext'>, <enamldef 'hqc_meas.pulses.contexts.views.tabor_context_view.TaborContextView'>), 'Template': (<class 'hqc_meas.pulses.contexts.template_context.TemplateContext'>, <enamldef 'hqc_meas.pulses.contexts.views.template_context_view.TemplateContextView'>)}
-2017-01-24 16:01:32,891 | MainProcess | ERROR | Failed to import shapes.views.arbitrary_shape_view : invalid syntax (Enaml, line 40)
-2017-01-24 16:01:41,427 | MainProcess | WARNING | Automatic initialisation based on OS detection
-2017-01-24 16:01:45,499 | MainProcess | INFO | The use of the instrument profiles has been granted by the manager.
-2017-01-24 16:01:45,551 | MainProcess | INFO | Starting measure .
-2017-01-24 16:01:45,905 | MeasureProcess | INFO | Logger parametrised
-2017-01-24 16:01:45,907 | MeasureProcess | INFO | Process running
-2017-01-24 16:01:45,948 | MeasureProcess | INFO | Task built
-2017-01-24 16:01:45,950 | MeasureProcess | WARNING | Automatic initialisation based on OS detection
-2017-01-24 16:01:46,303 | MeasureProcess | INFO | Check successful
-2017-01-24 16:01:59,387 | MainProcess | INFO | Measure  processed, status : COMPLETED
-2017-01-24 16:01:59,388 | MainProcess | INFO | Stopping measure .
-2017-01-24 16:02:00,395 | MeasureProcess | INFO | Process shuting down
-2017-01-24 16:29:20,398 | MainProcess | INFO | The use of the instrument profiles has been granted by the manager.
-2017-01-24 16:29:20,453 | MainProcess | INFO | Starting measure .
-2017-01-24 16:29:20,839 | MeasureProcess | INFO | Logger parametrised
-2017-01-24 16:29:20,839 | MeasureProcess | INFO | Process running
-2017-01-24 16:29:20,871 | MeasureProcess | INFO | Task built
-2017-01-24 16:29:20,874 | MeasureProcess | WARNING | Automatic initialisation based on OS detection
-2017-01-24 16:29:21,223 | MeasureProcess | INFO | Check successful
-2017-01-24 16:29:34,305 | MainProcess | INFO | Measure  processed, status : COMPLETED
-2017-01-24 16:29:34,306 | MainProcess | INFO | Stopping measure .
-2017-01-24 16:29:35,316 | MeasureProcess | INFO | Process shuting down
-2017-01-24 16:30:18,954 | MainProcess | INFO | The use of the instrument profiles has been granted by the manager.
-2017-01-24 16:30:19,009 | MainProcess | INFO | Starting measure .
-2017-01-24 16:30:19,361 | MeasureProcess | INFO | Logger parametrised
-2017-01-24 16:30:19,361 | MeasureProcess | INFO | Process running
-2017-01-24 16:30:19,384 | MeasureProcess | INFO | Task built
-2017-01-24 16:30:19,387 | MeasureProcess | WARNING | Automatic initialisation based on OS detection
-2017-01-24 16:30:19,901 | MeasureProcess | INFO | Check successful
-2017-01-24 16:30:32,994 | MainProcess | INFO | Measure  processed, status : COMPLETED
-2017-01-24 16:30:32,994 | MainProcess | INFO | Stopping measure .
-2017-01-24 16:30:34,012 | MeasureProcess | INFO | Process shuting down
-2017-01-24 16:31:53,470 | MainProcess | INFO | The use of the instrument profiles has been granted by the manager.
-2017-01-24 16:31:53,523 | MainProcess | INFO | Starting measure .
-2017-01-24 16:31:53,890 | MeasureProcess | INFO | Logger parametrised
-2017-01-24 16:31:53,891 | MeasureProcess | INFO | Process running
-2017-01-24 16:31:53,921 | MeasureProcess | INFO | Task built
-2017-01-24 16:31:53,923 | MeasureProcess | WARNING | Automatic initialisation based on OS detection
-2017-01-24 16:31:54,438 | MeasureProcess | INFO | Check successful
-2017-01-24 16:32:07,507 | MainProcess | INFO | Measure  processed, status : COMPLETED
-2017-01-24 16:32:07,507 | MainProcess | INFO | Stopping measure .
-2017-01-24 16:32:08,513 | MeasureProcess | INFO | Process shuting down
-2017-01-24 16:32:14,821 | MainProcess | INFO | The use of the instrument profiles has been granted by the manager.
-2017-01-24 16:32:14,871 | MainProcess | INFO | Starting measure .
-2017-01-24 16:32:15,221 | MeasureProcess | INFO | Logger parametrised
-2017-01-24 16:32:15,223 | MeasureProcess | INFO | Process running
-2017-01-24 16:32:15,246 | MeasureProcess | INFO | Task built
-2017-01-24 16:32:15,247 | MeasureProcess | WARNING | Automatic initialisation based on OS detection
-2017-01-24 16:32:15,599 | MeasureProcess | INFO | Check successful
-2017-01-24 16:33:03,980 | MainProcess | INFO | Measure  processed, status : COMPLETED
-2017-01-24 16:33:03,980 | MainProcess | INFO | Stopping measure .
-2017-01-24 16:33:04,996 | MeasureProcess | INFO | Process shuting down
-2017-01-24 16:38:04,440 | MainProcess | INFO | The use of the instrument profiles has been granted by the manager.
-2017-01-24 16:38:04,492 | MainProcess | INFO | Starting measure .
-2017-01-24 16:38:04,868 | MeasureProcess | INFO | Logger parametrised
-2017-01-24 16:38:04,868 | MeasureProcess | INFO | Process running
-2017-01-24 16:38:04,911 | MeasureProcess | INFO | Task built
-2017-01-24 16:38:04,914 | MeasureProcess | WARNING | Automatic initialisation based on OS detection
-2017-01-24 16:38:05,273 | MeasureProcess | INFO | Check successful
-2017-01-24 16:38:53,813 | MainProcess | INFO | Measure  processed, status : COMPLETED
-2017-01-24 16:38:53,815 | MainProcess | INFO | Stopping measure .
-2017-01-24 16:38:54,828 | MeasureProcess | INFO | Process shuting down
-2017-01-24 17:00:36,964 | MainProcess | INFO | The use of the instrument profiles has been granted by the manager.
-2017-01-24 17:00:37,019 | MainProcess | INFO | Starting measure .
-2017-01-24 17:00:37,381 | MeasureProcess | INFO | Logger parametrised
-2017-01-24 17:00:37,381 | MeasureProcess | INFO | Process running
-2017-01-24 17:00:37,417 | MeasureProcess | INFO | Task built
-2017-01-24 17:00:37,418 | MeasureProcess | WARNING | Automatic initialisation based on OS detection
-2017-01-24 17:00:37,933 | MeasureProcess | INFO | Check successful
-2017-01-24 17:01:26,388 | MainProcess | INFO | Measure  processed, status : COMPLETED
-2017-01-24 17:01:26,388 | MainProcess | INFO | Stopping measure .
-2017-01-24 17:01:27,395 | MeasureProcess | INFO | Process shuting down
-2017-01-24 18:12:23,502 | MainProcess | INFO | Log system started.
-2017-01-24 18:12:53,355 | MainProcess | ERROR | Failed to import sequences.repeat_sequence : No module named pulses
-2017-01-24 18:12:53,374 | MainProcess | INFO | {'AWG': <class 'hqc_meas.pulses.contexts.awg_context.AWGContext'>, 'TaborAWG': <class 'hqc_meas.pulses.contexts.tabor_context.TABORContext'>, 'Template': <class 'hqc_meas.pulses.contexts.template_context.TemplateContext'>}
-2017-01-24 18:12:53,374 | MainProcess | INFO | {'TemplateContext': <enamldef 'hqc_meas.pulses.contexts.views.template_context_view.TemplateContextView'>, 'AWGContext': <enamldef 'hqc_meas.pulses.contexts.views.awg_context_view.AWGContextView'>, 'TABORContext': <enamldef 'hqc_meas.pulses.contexts.views.tabor_context_view.TaborContextView'>}
-2017-01-24 18:12:53,374 | MainProcess | INFO | {'AWG': (<class 'hqc_meas.pulses.contexts.awg_context.AWGContext'>, <enamldef 'hqc_meas.pulses.contexts.views.awg_context_view.AWGContextView'>), 'TaborAWG': (<class 'hqc_meas.pulses.contexts.tabor_context.TABORContext'>, <enamldef 'hqc_meas.pulses.contexts.views.tabor_context_view.TaborContextView'>), 'Template': (<class 'hqc_meas.pulses.contexts.template_context.TemplateContext'>, <enamldef 'hqc_meas.pulses.contexts.views.template_context_view.TemplateContextView'>)}
-2017-01-24 18:12:53,382 | MainProcess | ERROR | Failed to import shapes.views.arbitrary_shape_view : invalid syntax (Enaml, line 40)
-2017-01-24 18:12:53,437 | MainProcess | CRITICAL | C:\Anaconda2\lib\site-packages\pyvisa\legacy\visa.py:88: UserWarning: Warning filter not found
-  _removefilter("ignore", "VI_SUCCESS_DEV_NPRESENT")
-2017-01-24 18:12:54,887 | MainProcess | INFO | The use of the instrument profiles has been granted by the manager.
-2017-01-24 18:12:54,907 | MainProcess | INFO | Starting measure .
-2017-01-24 18:12:55,266 | MeasureProcess | INFO | Logger parametrised
-2017-01-24 18:12:55,266 | MeasureProcess | INFO | Process running
-2017-01-24 18:12:55,404 | MeasureProcess | INFO | Task built
-2017-01-24 18:12:55,448 | MeasureProcess | INFO | Check successful
-2017-01-24 18:12:55,493 | MainProcess | INFO | Measure  processed, status : COMPLETED
-2017-01-24 18:12:55,493 | MainProcess | INFO | Stopping measure .
-2017-01-24 18:12:56,509 | MeasureProcess | INFO | Process shuting down
-2017-01-24 18:15:10,776 | MainProcess | INFO | Invalid pref path
-=======
 2017-01-24 15:12:52,306 | MainProcess | CRITICAL | Traceback (most recent call last):
 2017-01-24 15:12:52,306 | MainProcess | CRITICAL | File "C:\Anaconda2\lib\site-packages\enaml\qt\qt_notebook.py", line 503, in on_current_changed
 2017-01-24 15:12:52,308 | MainProcess | CRITICAL | self.declaration.selected_tab = name
@@ -1629,5 +1512,4 @@
 2017-01-24 18:25:11,562 | MeasureProcess | INFO | Check successful
 2017-01-24 18:25:11,607 | MainProcess | INFO | Measure  processed, status : COMPLETED
 2017-01-24 18:25:11,608 | MainProcess | INFO | Stopping measure .
-2017-01-24 18:25:12,611 | MeasureProcess | INFO | Process shuting down
->>>>>>> addb3a6f
+2017-01-24 18:25:12,611 | MeasureProcess | INFO | Process shuting down