--- conflicted
+++ resolved
@@ -14,11 +14,7 @@
 
 """
 """
-<<<<<<< HEAD
-TESTING SMARTGIT WORKFLOW --3
-=======
 TESTING SMARTGIT WORKFLOW -- 2
->>>>>>> 4e748569
 """
 import logging
 from inspect import cleandoc
